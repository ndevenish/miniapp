#ifndef SPOTFINDER_H
#define SPOTFINDER_H

#include <builtin_types.h>

#include <nlohmann/json.hpp>

#include "h5read.h"

#define VALID_PIXEL 1
#define MASKED_PIXEL 0

using pixel_t = H5Read::image_type;
using json = nlohmann::json;

/**
 * @brief Struct to store the geometry of the detector.
 * @param pixel_size_x The pixel size of the detector in the x-direction in mm.
 * @param pixel_size_y The pixel size of the detector in the y-direction in mm.
 * @param beam_center_x The x-coordinate of the beam center in the image.
 * @param beam_center_y The y-coordinate of the beam center in the image.
 * @param distanc The distance from the sample to the detector in mm.
*/
struct detector_geometry {
    float pixel_size_x;
    float pixel_size_y;
    float beam_center_x;
    float beam_center_y;
    float distance;

    /**
     * @brief Default constructor for detector_geometry.
     * Initializes the members with zeroed values.
     */
    detector_geometry()
        : pixel_size_x(0.0f),
          pixel_size_y(0.0f),
          beam_center_x(0.0f),
          beam_center_y(0.0f),
          distance(0.0f) {}

    /**
     * @brief Constructor to initialize the detector geometry from a JSON object.
     * @param geometry_data A JSON object containing the detector geometry data.
     * The JSON object must have the following keys:
     * - pixel_size_x: The pixel size of the detector in the x-direction in mm
     * - pixel_size_y: The pixel size of the detector in the y-direction in mm
     * - beam_center_x: The x-coordinate of the pixel beam center in the image
     * - beam_center_y: The y-coordinate of the pixel beam center in the image
     * - distance: The distance from the sample to the detector in mm
    */
    detector_geometry(json geometry_data) {
        std::vector<std::string> required_keys = {
          "pixel_size_x", "pixel_size_y", "beam_center_x", "beam_center_y", "distance"};

        for (const auto &key : required_keys) {
            if (geometry_data.find(key) == geometry_data.end()) {
                throw std::invalid_argument("Key " + key
                                            + " is missing from the input JSON");
            }
        }

        pixel_size_x = geometry_data["pixel_size_x"];
        pixel_size_y = geometry_data["pixel_size_y"];
        beam_center_x = geometry_data["beam_center_x"];
        beam_center_y = geometry_data["beam_center_y"];
        distance = geometry_data["distance"];
    }
};

/**
 * @brief Struct to store parameters for calculating the resolution filtered mask
 * @param mask_pitch The pitch (width in bytes) of the mask data.
 * @param width The width of the image.
 * @param height The height of the image.
 * @param wavelength The wavelength of the X-ray beam in Ångströms.
 * @param detector The geometry of the detector.
 * @param dmin The minimum resolution (d-spacing) threshold.
 * @param dmax The maximum resolution (d-spacing) threshold.
*/
struct ResolutionMaskParams {
    size_t mask_pitch;
    int width;
    int height;
    float wavelength;
    detector_geometry detector;
    float dmin;
    float dmax;
};

enum class DispersionAlgorithm { DISPERSION, DISPERSION_EXTENDED };

void call_apply_resolution_mask(dim3 blocks,
                                dim3 threads,
                                size_t shared_memory,
                                cudaStream_t stream,
                                uint8_t *mask,
                                ResolutionMaskParams params);

<<<<<<< HEAD
void do_spotfinding(dim3 blocks,
                    dim3 threads,
                    size_t shared_memory,
                    cudaStream_t stream,
                    pixel_t *image,
                    size_t image_pitch,
                    uint8_t *mask,
                    size_t mask_pitch,
                    int width,
                    int height,
                    DispersionAlgorithm dispersion_algorithm,
                    uint8_t *result_strong);
=======
void call_do_spotfinding_naive(dim3 blocks,
                               dim3 threads,
                               size_t shared_memory,
                               cudaStream_t stream,
                               pixel_t *image,
                               size_t image_pitch,
                               uint8_t *mask,
                               size_t mask_pitch,
                               int width,
                               int height,
                               pixel_t max_valid_pixel_value,
                               //  int *result_sum,
                               //  size_t *result_sumsq,
                               //  uint8_t *result_n,
                               uint8_t *result_strong);
>>>>>>> f5e7b914

#endif<|MERGE_RESOLUTION|>--- conflicted
+++ resolved
@@ -97,7 +97,6 @@
                                 uint8_t *mask,
                                 ResolutionMaskParams params);
 
-<<<<<<< HEAD
 void do_spotfinding(dim3 blocks,
                     dim3 threads,
                     size_t shared_memory,
@@ -108,24 +107,8 @@
                     size_t mask_pitch,
                     int width,
                     int height,
+                    pixel_t max_valid_pixel_value,
                     DispersionAlgorithm dispersion_algorithm,
                     uint8_t *result_strong);
-=======
-void call_do_spotfinding_naive(dim3 blocks,
-                               dim3 threads,
-                               size_t shared_memory,
-                               cudaStream_t stream,
-                               pixel_t *image,
-                               size_t image_pitch,
-                               uint8_t *mask,
-                               size_t mask_pitch,
-                               int width,
-                               int height,
-                               pixel_t max_valid_pixel_value,
-                               //  int *result_sum,
-                               //  size_t *result_sumsq,
-                               //  uint8_t *result_n,
-                               uint8_t *result_strong);
->>>>>>> f5e7b914
 
 #endif