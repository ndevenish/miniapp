--- conflicted
+++ resolved
@@ -165,7 +165,6 @@
       params.dmax);
 }
 
-<<<<<<< HEAD
 /**
  * @brief Calculate the sum, sum of squares, and count of valid pixels in the neighborhood.
  * @param image Device pointer to the image data.
@@ -272,25 +271,13 @@
                                           size_t mask_pitch,
                                           int width,
                                           int height,
+                                          pixel_t max_valid_pixel_value,
                                           int kernel_width,
                                           int kernel_height,
                                           //  int *result_sum,
                                           //  size_t *result_sumsq,
                                           //  uint8_t *result_n,
                                           uint8_t *result_strong) {
-=======
-__global__ void do_spotfinding_naive(pixel_t *image,
-                                     size_t image_pitch,
-                                     uint8_t *mask,
-                                     size_t mask_pitch,
-                                     int width,
-                                     int height,
-                                     pixel_t max_valid_pixel_value,
-                                     //  int *result_sum,
-                                     //  size_t *result_sumsq,
-                                     //  uint8_t *result_n,
-                                     uint8_t *result_strong) {
->>>>>>> f5e7b914
     image = image + (image_pitch * height * blockIdx.z);
     // result_sum = result_sum + (image_pitch * height * blockIdx.z);
     // result_sumsq = result_sumsq + (image_pitch * height * blockIdx.z);
@@ -361,7 +348,6 @@
                                //  size_t *result_sumsq,
                                //  uint8_t *result_n,
                                uint8_t *result_strong) {
-<<<<<<< HEAD
     /// One-direction width of kernel. Total kernel span is (K_W * 2 + 1)
     constexpr int basic_kernel_width = 3;
     /// One-direction height of kernel. Total kernel span is (K_H * 2 + 1)
@@ -375,6 +361,7 @@
       mask_pitch,
       width,
       height,
+      max_valid_pixel_value,
       basic_kernel_width,
       basic_kernel_height,
       result_strong);
@@ -404,6 +391,7 @@
                                   size_t mask_pitch,
                                   int width,
                                   int height,
+                                  pixel_t max_valid_pixel_value,
                                   uint8_t *result_strong) {
     // Allocate memory for the intermediate result buffer
     uint8_t *d_result_strong_buffer;
@@ -420,6 +408,7 @@
       mask_pitch,
       width,
       height,
+      max_valid_pixel_value,
       first_pass_kernel_radius,  // One-direction width of kernel. Total kernel span is (width * 2 + 1)
       first_pass_kernel_radius,  // One-direction height of kernel. Total kernel span is (height * 2 + 1)
       d_result_strong_buffer);
@@ -545,6 +534,7 @@
                     size_t mask_pitch,
                     int width,
                     int height,
+                    pixel_t max_valid_pixel_value,
                     DispersionAlgorithm dispersion_algorithm,
                     uint8_t *result_strong) {
     void (*dispersion_algorithm_call_function)(dim3,
@@ -580,16 +570,6 @@
                                        mask_pitch,
                                        width,
                                        height,
+                                       max_valid_pixel_value,
                                        result_strong);
-=======
-    do_spotfinding_naive<<<blocks, threads, shared_memory, stream>>>(
-      image,
-      image_pitch,
-      mask,
-      mask_pitch,
-      width,
-      height,
-      max_valid_pixel_value,
-      result_strong);
->>>>>>> f5e7b914
 }