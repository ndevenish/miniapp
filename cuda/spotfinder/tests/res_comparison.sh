#!/bin/bash

# Create a JSON file
cat << EOF > detector.json
{
    "pixel_size_x": 0.075,
    "pixel_size_y": 0.075,
    "distance": 150,
    "beam_center_x": 1008.13,
    "beam_center_y": 1066.0
}
EOF

# Open file descriptor 3 for writing to output_file.txt
exec 3> output_file.txt

# Run the program with file descriptor 3
./spotfinder /dls/i03/data/2024/cm37235-2/xraycentring/TestInsulin/ins_14/ins_14_24.nxs \
  --min-spot-size 3 \
  --pipe_fd 3 \
  --dmin 4 \
  --wavelength 0.976261 \
  --detector "$(cat detector.json)" \
  --threads 1 \
<<<<<<< HEAD
=======
  --images 1
>>>>>>> 11c3efe8

# Close file descriptor 3
exec 3>&-

# Delete the JSON file
rm detector.json<|MERGE_RESOLUTION|>--- conflicted
+++ resolved
@@ -22,10 +22,7 @@
   --wavelength 0.976261 \
   --detector "$(cat detector.json)" \
   --threads 1 \
-<<<<<<< HEAD
-=======
   --images 1
->>>>>>> 11c3efe8
 
 # Close file descriptor 3
 exec 3>&-
